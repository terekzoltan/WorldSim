﻿using Microsoft.Xna.Framework;
using System;
using System.Collections.Generic;
using System.Linq;
using System.Text;
using System.Threading.Tasks;

namespace WorldSim.Simulation;

public enum Job { Idle, GatherWood, BuildHouse }

public class Person
{
    public (int x, int y) Pos;
    public Job Current = Job.Idle;
    public float Health = 100;
    public float Age = 0;
    public int Strength, Intelligence;
    public Colony Home => _home;
    public Color Color => _home.Color;

    Colony _home;
    Random _rng = new();

    private Person(Colony home, (int, int) pos)
    {
        _home = home;
        Pos = pos;
        Strength = _rng.Next(3, 11);
        Intelligence = _rng.Next(3, 11);
    }

    public static Person Spawn(Colony home, (int, int) pos)
        => new Person(home, pos);

    public bool Update(World w, float dt, List<Person> births)
    {
        Age += dt;
        if (Age > 80)
            return false;

        // simple reproduction chance if there is housing capacity
        int colonyPop = w._people.Count(p => p.Home == _home);
        int capacity = _home.HouseCount * 4;
        if (Age >= 18 && Age <= 40 && colonyPop < capacity && _rng.NextDouble() < 0.01)
        {
            births.Add(Person.Spawn(_home, Pos));
        }

        switch (Current)
        {
            case Job.Idle:
                Current = _rng.NextDouble() < 0.5
                            ? Job.GatherWood
                            : Job.BuildHouse;
                break;

            case Job.GatherWood:
                // attempts to harvest wood
                if (w.TryHarvest(Pos, Resource.Wood, 1))
                    _home.Stock[Resource.Wood] += w.WoodYield;
                else
                    Wander(w);
                Current = Job.Idle;
                break;

            case Job.BuildHouse:
<<<<<<< HEAD
                if (_home.Stock[Resource.Wood] >= _home.HouseWoodCost)
=======
                int maxHouses = (int)Math.Ceiling(colonyPop / 4.0);
                if (_home.HouseCount < maxHouses && _home.Stock[Resource.Wood] >= 10)
>>>>>>> 1791b0b4
                {
                    _home.Stock[Resource.Wood] -= _home.HouseWoodCost;
                    _home.HouseCount++;
                }
                Current = Job.Idle;
                break;
        }
        return true;
    }

    void Wander(World w)
    {
        Pos = (
          Math.Clamp(Pos.x + _rng.Next(-1, 2), 0, w.Width - 1),
          Math.Clamp(Pos.y + _rng.Next(-1, 2), 0, w.Height - 1)
        );
    }
}<|MERGE_RESOLUTION|>--- conflicted
+++ resolved
@@ -65,12 +65,12 @@
                 break;
 
             case Job.BuildHouse:
-<<<<<<< HEAD
-                if (_home.Stock[Resource.Wood] >= _home.HouseWoodCost)
-=======
-                int maxHouses = (int)Math.Ceiling(colonyPop / 4.0);
-                if (_home.HouseCount < maxHouses && _home.Stock[Resource.Wood] >= 10)
->>>>>>> 1791b0b4
+        int maxHouses = (int)Math.Ceiling(colonyPop / 4.0);
+        if (_home.HouseCount < maxHouses && _home.Stock[Resource.Wood] >= _home.HouseWoodCost)
+        {
+            _home.Stock[Resource.Wood] -= _home.HouseWoodCost;
+            _home.HouseCount++;
+        }
                 {
                     _home.Stock[Resource.Wood] -= _home.HouseWoodCost;
                     _home.HouseCount++;
